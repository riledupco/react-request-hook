--- conflicted
+++ resolved
@@ -1,14 +1,9 @@
 name: Node.js Package
 
 on:
-<<<<<<< HEAD
-  push:
-    - tags
-=======
   push: 
     branches: 
       - refs/tags/*
->>>>>>> 6cbe06ac
 
 jobs:
   build:
